--- conflicted
+++ resolved
@@ -5,11 +5,7 @@
 
 setuptools.setup(
     name="mitreattack-python",
-<<<<<<< HEAD
-    version="1.3.1",
-=======
     version="1.4.0",
->>>>>>> 077ae4f3
     author="MITRE ATT&CK, MITRE Corporation",
     author_email="attack@mitre.org",
     description="MITRE ATT&CK python library",
@@ -42,13 +38,8 @@
     install_requires=[
         'colour>=0.1.5',
         'openpyxl>=3.0.3',
-<<<<<<< HEAD
-        'stix2>=1.1.2',
-        'taxii2-client==2.2.2',
-=======
         'stix2>=3.0.1',
         'taxii2-client>=2.3.0',
->>>>>>> 077ae4f3
         'numpy>=1.16.0',
         'drawSvg>=1.6.0',
         'Pillow>=7.1.2',
